import React, { useState, useRef, useEffect } from 'react';
import { Mic, MicOff, Square, MessageCircle } from 'lucide-react';
import { VoiceVisualizer } from './components/VoiceVisualizer';
import { ChatHistory } from './components/ChatHistory';
import { useSpeechRecognition } from './hooks/useSpeechRecognition';
import { synthesizeSpeech, playAudioBuffer, stopCurrentAudio, prepareAudioContext } from './services/elevenLabsService';
import { generateGeminiResponse } from './services/geminiService';

interface Message {
  id: string;
  text: string;
  isUser: boolean;
  timestamp: Date;
  audioBuffer?: ArrayBuffer;
  confidence?: number;
}

interface ChatSession {
  id: string;
  title: string;
  messages: Message[];
  timestamp: Date;
}

function App() {
  const [isProcessing, setIsProcessing] = useState(false);
  const [isPlayingAudio, setIsPlayingAudio] = useState(false);
  const [error, setError] = useState<string | null>(null);
  const [hasPlayedGreeting, setHasPlayedGreeting] = useState(false);
  const [isPlayingGreeting, setIsPlayingGreeting] = useState(false);
  const [isRecording, setIsRecording] = useState(false);
  const [showChatHistory, setShowChatHistory] = useState(false);
  const [pendingTranscript, setPendingTranscript] = useState<string>('');
  const [userHasInteracted, setUserHasInteracted] = useState(false);
  const [audioContextReady, setAudioContextReady] = useState(false);
  
  // Chat history state
  const [messages, setMessages] = useState<Message[]>([]);
  const [chatSessions, setChatSessions] = useState<ChatSession[]>([]);
  const [currentSessionId, setCurrentSessionId] = useState<string>('');

  // Add ref to track if we're currently processing to prevent duplicates
  const processingRef = useRef(false);
  
  // Add ref to prevent multiple greeting attempts
  const greetingAttemptedRef = useRef(false);

  const {
    transcript,
    isListening,
    startListening,
    stopListening,
    resetTranscript,
    browserSupportsSpeechRecognition,
    confidence,
    error: speechError
  } = useSpeechRecognition();

  // Detect iOS for special handling
  const isIOS = /iPad|iPhone|iPod/.test(navigator.userAgent);
  const isMobile = /Android|iPhone|iPad|iPod|BlackBerry|IEMobile|Opera Mini/i.test(navigator.userAgent);

  // Sync recording state with speech recognition
  useEffect(() => {
    setIsRecording(isListening);
  }, [isListening]);

  // Handle speech recognition errors
  useEffect(() => {
    if (speechError) {
      setError(speechError);
    }
  }, [speechError]);

  // Create new session when first message is added
  useEffect(() => {
    if (messages.length === 1 && !currentSessionId) {
      const newSessionId = Date.now().toString();
      const firstUserMessage = messages.find(m => m.isUser);
      const sessionTitle = firstUserMessage 
        ? firstUserMessage.text.slice(0, 50) + (firstUserMessage.text.length > 50 ? '...' : '')
        : 'New Conversation';
      
      setCurrentSessionId(newSessionId);
      
      const newSession: ChatSession = {
        id: newSessionId,
        title: sessionTitle,
        messages: [...messages],
        timestamp: new Date()
      };
      
      setChatSessions(prev => [newSession, ...prev]);
    } else if (messages.length > 0 && currentSessionId) {
      // Update existing session
      setChatSessions(prev => 
        prev.map(session => 
          session.id === currentSessionId 
            ? { ...session, messages: [...messages], timestamp: new Date() }
            : session
        )
      );
    }
  }, [messages, currentSessionId]);

  // Single greeting effect - consolidated and simplified
  useEffect(() => {
    const playGreeting = async () => {
      // Prevent multiple attempts
      if (greetingAttemptedRef.current || hasPlayedGreeting || !browserSupportsSpeechRecognition) {
        return;
      }
      
      greetingAttemptedRef.current = true;
      console.log('🎵 Attempting to play greeting...');
      
      try {
        setIsPlayingGreeting(true);
        
        // Try to prepare audio context
        await prepareAudioContext();
        setAudioContextReady(true);
        setUserHasInteracted(true);
        console.log('✅ Audio context prepared for greeting');
        
        // Play greeting
        const greetingText = "Hello there! Want to read a verse or get some Bible advice? Tap the button to start.";
        const audioBuffer = await synthesizeSpeech(greetingText);
        
        await playAudioBuffer(audioBuffer);
        setHasPlayedGreeting(true);
        console.log('✅ Greeting played successfully');
        
      } catch (error) {
        console.error('❌ Greeting failed:', error);
        // Reset flag so user interaction can trigger it later
        greetingAttemptedRef.current = false;
        setHasPlayedGreeting(false);
        setUserHasInteracted(false);
        setAudioContextReady(false);
        
        // Show helpful message for audio issues
        if (error instanceof Error && error.message.includes('user interaction')) {
          setError('Audio requires user interaction. Please tap anywhere to enable voice features.');
        }
      } finally {
        setIsPlayingGreeting(false);
      }
    };

    // Start greeting after a short delay to ensure page is fully loaded
    const timer = setTimeout(playGreeting, 1000);
    return () => clearTimeout(timer);
  }, [hasPlayedGreeting, browserSupportsSpeechRecognition]);

  // Prepare audio context on first user interaction (fallback)
  const handleFirstInteraction = async () => {
    if (!userHasInteracted) {
      console.log('👆 First user interaction detected');
      setUserHasInteracted(true);
      
      try {
        await prepareAudioContext();
        setAudioContextReady(true);
        console.log('✅ Audio context prepared');
        setError(null); // Clear any previous audio errors
        
        // If greeting hasn't played yet, try to play it now
        if (!hasPlayedGreeting && !greetingAttemptedRef.current) {
          greetingAttemptedRef.current = true;
          setIsPlayingGreeting(true);
          
          try {
            const greetingText = "Hello there! Want to read a verse or get some Bible advice? Tap the button to start.";
            const audioBuffer = await synthesizeSpeech(greetingText);
            
            await playAudioBuffer(audioBuffer);
            setHasPlayedGreeting(true);
            console.log('✅ Manual greeting played successfully');
          } catch (greetingError) {
            console.error('❌ Manual greeting failed:', greetingError);
            greetingAttemptedRef.current = false;
          } finally {
            setIsPlayingGreeting(false);
          }
        }
        
      } catch (error) {
        console.error('❌ Failed to prepare audio context:', error);
        setError('Audio initialization failed. Some features may not work properly.');
      }
    }
  };

  // Handle transcript changes - simplified for better reliability
  useEffect(() => {
    if (transcript && transcript.trim()) {
      console.log('📝 Transcript received:', transcript, 'isListening:', isListening);
      
      // For mobile devices, process transcript immediately when we get it
      if (isMobile || !isListening) {
        console.log('📱 Processing transcript immediately');
        handleUserMessage(transcript, confidence);
        resetTranscript();
      } else {
        // For desktop, store as pending while still listening
        setPendingTranscript(transcript);
      }
    }
  }, [transcript, isListening, confidence, isMobile]);

  // Handle when listening stops - process any pending transcript (desktop only)
  useEffect(() => {
    if (!isMobile && !isListening && pendingTranscript && pendingTranscript.trim()) {
      console.log('🖥️ Processing pending transcript:', pendingTranscript);
      handleUserMessage(pendingTranscript, confidence);
      setPendingTranscript('');
      resetTranscript();
    }
  }, [isListening, pendingTranscript, confidence, isMobile]);

  const addMessage = (text: string, isUser: boolean, confidence?: number) => {
    const newMessage: Message = {
      id: Date.now().toString() + Math.random().toString(36).substr(2, 9),
      text,
      isUser,
      timestamp: new Date(),
      confidence
    };
    
    setMessages(prev => [...prev, newMessage]);
    return newMessage;
  };

  const handleUserMessage = async (userText: string, confidenceScore?: number) => {
    if (!userText.trim() || processingRef.current) {
      console.log('⏭️ Skipping message - empty or already processing');
      return;
    }

    console.log('🔄 Processing user message:', userText);
    
    // Set processing flag to prevent duplicates
    processingRef.current = true;
    setIsProcessing(true);
    setError(null);

    // Stop any currently playing audio
    stopAudio();

    // Add user message to chat
    addMessage(userText, true, confidenceScore);

    try {
      // Add haptic feedback
      if ('vibrate' in navigator) {
        navigator.vibrate([50, 30, 50]);
      }
      
      // Generate AI response using Gemini
      console.log('🤖 Sending to Gemini:', userText);
      const aiText = await generateGeminiResponse(userText);
      console.log('✅ Gemini response:', aiText);
      
      // Add AI response to chat
      addMessage(aiText, false);
      
      // Convert AI response to speech
      console.log('🔊 Converting to speech...');
      const audioBuffer = await synthesizeSpeech(aiText);
      
      // Auto-play response with haptic feedback
      if ('vibrate' in navigator) {
        navigator.vibrate([100, 50, 100]);
      }
      
      setIsPlayingAudio(true);
      
      try {
        await playAudioBuffer(audioBuffer);
        setIsPlayingAudio(false);
      } catch (audioError) {
        console.error('❌ Audio playback failed:', audioError);
        setIsPlayingAudio(false);
        
        // Show user-friendly error for audio issues
        if (audioError instanceof Error) {
          if (audioError.message.includes('user interaction') || audioError.message.includes('tap the screen')) {
            setError('Please tap the screen first to enable audio on your device.');
          } else if (audioError.message.includes('not supported')) {
            setError('Audio not supported on this device.');
          } else {
            setError('Audio playback failed. Please check your device settings.');
          }
        } else {
          setError('Audio playback failed. Please try again.');
        }
      }
      
    } catch (error) {
      console.error('❌ Error processing message:', error);
      
      // Provide more specific error messages
      if (error instanceof Error) {
        if (error.message.includes('Gemini')) {
          setError('Unable to connect to AI service. Please check your internet connection and try again.');
        } else if (error.message.includes('ElevenLabs') || error.message.includes('speech')) {
          setError('Voice synthesis error. Please check your ElevenLabs configuration in settings.');
        } else {
          setError('Something went wrong. Please try again.');
        }
      } else {
        setError('Connection error. Please check your network and try again.');
      }
    } finally {
      processingRef.current = false;
      setIsProcessing(false);
    }
  };

  const stopAudio = () => {
    // Stop the global audio
    stopCurrentAudio();
    setIsPlayingAudio(false);
    setIsPlayingGreeting(false);
  };

  const handleVoiceStart = async () => {
    // Handle first interaction
    await handleFirstInteraction();
    
    setError(null);
    setPendingTranscript('');
    
    // Stop any currently playing audio
    stopAudio();
    
    // Haptic feedback on start
    if ('vibrate' in navigator) {
      navigator.vibrate(50);
    }
    
    try {
      console.log('🎙️ Starting voice recognition...');
      await startListening();
    } catch (error) {
      console.error('❌ Error starting voice recognition:', error);
      if (error instanceof Error) {
        setError(error.message);
      } else {
        setError('Unable to start voice recognition. Please check your microphone settings.');
      }
    }
  };

  const handleVoiceStop = () => {
    // Haptic feedback on stop
    if ('vibrate' in navigator) {
      navigator.vibrate(30);
    }
    
    console.log('🛑 Stopping voice recording...');
    stopListening();
  };

  const handleStopAudio = () => {
    // Haptic feedback on stop
    if ('vibrate' in navigator) {
      navigator.vibrate([30, 20, 30]);
    }
    
    console.log('🔇 Stopping audio playback...');
    stopAudio();
  };

  const handleButtonClick = async () => {
    // Handle first interaction
    await handleFirstInteraction();
    
    if (isPlayingAudio || isPlayingGreeting) {
      // If audio is playing, stop it
      handleStopAudio();
    } else if (isRecording) {
      // If recording, stop recording
      handleVoiceStop();
    } else {
      // If idle, start recording
      await handleVoiceStart();
    }
  };

  const handleVisualizerClick = async () => {
    // Handle first interaction
    await handleFirstInteraction();
    
    // Only handle clicks when audio is playing
    if (isPlayingAudio || isPlayingGreeting) {
      handleStopAudio();
    }
  };

  // Handle tap anywhere to start conversation
  const handleScreenTap = async (e: React.MouseEvent) => {
    // Handle first interaction
    await handleFirstInteraction();
    
    // Only trigger if not already recording/processing and not clicking the button or visualizer
    if (!isRecording && !isProcessing && !isPlayingAudio && !isPlayingGreeting) {
      const target = e.target as HTMLElement;
      // Don't trigger if clicking the actual button, config button, or visualizer
      if (!target.closest('button') && !target.closest('.voice-visualizer') && !target.closest('header')) {
        await handleVoiceStart();
      }
    }
  };

  const handleLoadSession = (session: ChatSession) => {
    setMessages(session.messages);
    setCurrentSessionId(session.id);
    setShowChatHistory(false);
  };

  const handleDeleteSession = (sessionId: string) => {
    setChatSessions(prev => prev.filter(session => session.id !== sessionId));
    
    // If we deleted the current session, clear the current messages
    if (sessionId === currentSessionId) {
      setMessages([]);
      setCurrentSessionId('');
    }
  };

  const handleNewConversation = () => {
    setMessages([]);
    setCurrentSessionId('');
    setError(null);
    stopAudio();
  };

  // Cleanup audio on unmount
  useEffect(() => {
    return () => {
      stopAudio();
    };
  }, []);

  if (!browserSupportsSpeechRecognition) {
    return (
      <div className="min-h-screen bg-white flex items-center justify-center p-6">
        <div className="bg-gray-50 border border-gray-200 p-8 rounded-3xl shadow-lg text-center max-w-md">
          <div className="w-16 h-16 bg-gray-800 rounded-full flex items-center justify-center mx-auto mb-6">
            <MicOff className="w-8 h-8 text-white" />
          </div>
          <h1 className="text-2xl font-bold text-gray-900 mb-4">Browser Not Supported</h1>
          <p className="text-gray-700 leading-relaxed mb-4">
            Your browser doesn't support speech recognition. Please use Chrome, Safari, or another modern browser to experience the voice assistant.
          </p>
          <p className="text-sm text-gray-600 mb-4">
            On iOS, make sure you're using Safari and have microphone permissions enabled.
          </p>
          {isMobile && (
            <div className="bg-amber-50 border border-amber-200 rounded-xl p-4 mt-4">
              <p className="text-amber-800 text-sm">
                📱 <strong>Mobile Tip:</strong> Make sure to allow microphone access when prompted by your browser.
              </p>
            </div>
          )}
        </div>
      </div>
    );
  }

  return (
    <div 
      className="min-h-screen bg-white text-gray-900 overflow-hidden cursor-pointer"
      onClick={handleScreenTap}
    >
      {/* Header */}
      <header className="fixed top-0 left-0 right-0 z-30 bg-white/95 backdrop-blur-sm border-b border-gray-200 shadow-sm">
        <div className="flex items-center justify-between px-6 py-4">
          {/* Left - Chat History Button */}
          <button
            onClick={async (e) => {
              e.stopPropagation();
              await handleFirstInteraction();
              setShowChatHistory(true);
            }}
            className="p-3 bg-gray-50 border border-gray-200 rounded-2xl hover:bg-gray-100 transition-all duration-200 group shadow-sm"
            title="View Chat History"
          >
            <MessageCircle className="w-6 h-6 text-gray-600 group-hover:text-gray-900 transition-all duration-300" />
            {messages.length > 0 && (
              <div className="absolute -top-1 -right-1 w-5 h-5 bg-gray-800 rounded-full flex items-center justify-center">
                <span className="text-xs text-white font-bold">{messages.length}</span>
              </div>
            )}
          </button>

          {/* Center - Logo */}
          <div className="flex items-center justify-center">
            <img 
              src="https://i.ibb.co/yj8Qp41/guidinglight-upscaled.png" 
              alt="Guiding Light Logo" 
              className="h-12 w-auto object-contain"
            />
          </div>

          {/* Right - Empty space to maintain balance */}
          <div className="w-[60px]"></div>
        </div>
      </header>

      {/* Subtle Background Elements */}
      <div className="fixed inset-0 overflow-hidden pointer-events-none">
        <div className="absolute -top-40 -right-40 w-80 h-80 bg-gray-100 rounded-full blur-3xl opacity-50"></div>
        <div className="absolute -bottom-40 -left-40 w-80 h-80 bg-gray-100 rounded-full blur-3xl opacity-30"></div>
        <div className="absolute top-1/2 left-1/2 transform -translate-x-1/2 -translate-y-1/2 w-96 h-96 bg-gray-50 rounded-full blur-3xl opacity-20"></div>
      </div>

      {/* Main Content Container - adjusted for header */}
      <div className="relative z-10 min-h-screen flex flex-col items-center justify-center p-6 pt-24">
        
        {/* Central Visualizer Area */}
        <div className="flex-1 flex items-center justify-center w-full max-w-md">
          <div 
            className={`relative voice-visualizer ${
              (isPlayingAudio || isPlayingGreeting) ? 'cursor-pointer' : ''
            }`}
            onClick={handleVisualizerClick}
          >
            {/* Main Visualizer */}
            <VoiceVisualizer
              isRecording={isRecording}
              isPlaying={isPlayingAudio || isPlayingGreeting}
              audioLevel={isRecording ? 0.8 : isPlayingAudio ? 0.6 : 0.1}
            />
            
            {/* Central Status Indicator */}
            <div className="absolute inset-0 flex items-center justify-center pointer-events-none">
              <div className={`w-24 h-24 rounded-full flex items-center justify-center transition-all duration-500 ${
                isRecording 
                  ? 'bg-gray-800/10 shadow-lg shadow-gray-800/20' 
                  : isPlayingAudio || isPlayingGreeting
                  ? 'bg-gray-700/10 shadow-lg shadow-gray-700/20'
                  : 'bg-gray-100/50'
              }`}>
                <div className={`w-16 h-16 rounded-full flex items-center justify-center transition-all duration-300 ${
                  isRecording 
                    ? 'bg-gray-800/20 animate-pulse' 
                    : isPlayingAudio || isPlayingGreeting
                    ? 'bg-gray-700/20 animate-pulse'
                    : 'bg-gray-200/50'
                }`}>
                  {isPlayingAudio || isPlayingGreeting ? (
                    <Square className={`w-6 h-6 text-gray-700 fill-current pointer-events-auto cursor-pointer`} />
                  ) : (
                    <Mic className={`w-8 h-8 transition-colors duration-300 ${
                      isRecording 
                        ? 'text-gray-800' 
                        : 'text-gray-500'
                    }`} />
                  )}
                </div>
              </div>
            </div>
            
            {/* Click hint overlay for audio playing state - using gray instead of red */}
            {(isPlayingAudio || isPlayingGreeting) && (
              <div className="absolute inset-0 flex items-center justify-center pointer-events-none">
                <div className="absolute inset-0 rounded-full bg-gray-200 animate-pulse"></div>
              </div>
            )}
          </div>
        </div>

        {/* Status Text Area */}
        <div className="w-full max-w-md space-y-4 mb-8">
          {/* Error Display */}
          {error && (
            <div className="p-4 bg-red-50 border border-red-200 rounded-2xl">
              <p className="text-red-800 text-sm text-center">{error}</p>
              {error.includes('tap the screen') && (
                <div className="mt-3 p-3 bg-blue-50 border border-blue-200 rounded-xl">
                  <p className="text-blue-800 text-xs text-center">
                    💡 <strong>Quick Fix:</strong> Tap anywhere on the screen, then try speaking again.
                  </p>
                </div>
              )}
              {error.includes('permission') && isMobile && (
                <p className="text-red-700 text-xs text-center mt-2">
                  📱 On mobile: Check browser settings → Site permissions → Microphone
                </p>
              )}
            </div>
          )}

          {/* Audio Context Status */}
          {userHasInteracted && !audioContextReady && (
            <div className="p-3 bg-amber-50 border border-amber-200 rounded-2xl">
              <p className="text-amber-800 text-sm text-center">
                🔊 Preparing audio system...
              </p>
            </div>
          )}

          {/* Status Messages */}
          <div className="text-center min-h-[60px] flex items-center justify-center">
            {isPlayingGreeting ? (
              <div className="space-y-1">
                <div className="flex items-center justify-center gap-3">
                  <div className="w-2 h-2 bg-gray-700 rounded-full animate-pulse"></div>
                  <p className="text-gray-700 font-medium">Welcome to your Bible companion...</p>
                </div>
<<<<<<< HEAD
                <p className="text-gray-500 text-xs">Tap anywhere on the screen to stop</p>
=======
                <p className="text-gray-500 text-xs">Tap the center or button to stop</p>
>>>>>>> 5080246b
              </div>
            ) : isRecording ? (
              <div className="space-y-2">
                <div className="flex items-center justify-center gap-2">
                  <div className="w-2 h-2 bg-gray-800 rounded-full animate-pulse"></div>
                  <p className="text-gray-800 font-medium">Listening...</p>
                </div>
                <p className="text-gray-600 text-sm">
                  {isMobile ? 'Speak clearly and wait for processing' : 'Share your heart or ask for guidance'}
                </p>
                {pendingTranscript && (
                  <p className="text-gray-700 text-xs italic">"{pendingTranscript}"</p>
                )}
              </div>
            ) : isProcessing ? (
              <div className="flex items-center justify-center gap-3">
                <div className="flex gap-1">
                  <div className="w-2 h-2 bg-gray-700 rounded-full animate-bounce"></div>
                  <div className="w-2 h-2 bg-gray-800 rounded-full animate-bounce" style={{ animationDelay: '0.1s' }}></div>
                  <div className="w-2 h-2 bg-gray-600 rounded-full animate-bounce" style={{ animationDelay: '0.2s' }}></div>
                </div>
                <span className="text-gray-700 font-medium">Seeking wisdom...</span>
              </div>
            ) : isPlayingAudio ? (
              <div className="space-y-1">
                <div className="flex items-center justify-center gap-3">
                  <div className="w-2 h-2 bg-gray-700 rounded-full animate-pulse"></div>
                  <span className="text-gray-700 font-medium">🔊 Speaking God's word...</span>
                </div>
<<<<<<< HEAD
                <p className="text-gray-500 text-xs">Tap anywhere on the screen to stop</p>
=======
                <p className="text-gray-500 text-xs">Tap the center or button to stop and speak</p>
>>>>>>> 5080246b
              </div>
            ) : (
              <div className="text-center">
                <p className="text-gray-800 font-medium mb-2">Ready for Bible guidance</p>
                <p className="text-gray-600 text-sm mb-1">Ask for a verse or spiritual advice</p>
                <p className="text-gray-500 text-xs">
                  {!userHasInteracted ? 
                    'Audio will start automatically' :
                    (isMobile ? 'Tap the button and speak clearly' : 'Tap the button below to speak')
                  }
                </p>
                {isMobile && !userHasInteracted && (
                  <p className="text-gray-400 text-xs mt-1">
                    📱 Voice greeting will play automatically
                  </p>
                )}
              </div>
            )}
          </div>
        </div>

        {/* Main Interaction Button */}
        <div className="relative">
          <button
            onClick={handleButtonClick}
            disabled={isProcessing}
            className={`relative w-20 h-20 rounded-full transition-all duration-300 transform active:scale-95 disabled:opacity-50 disabled:cursor-not-allowed shadow-lg ${
              isPlayingAudio || isPlayingGreeting
                ? 'bg-gray-700 hover:bg-gray-800 shadow-gray-700/30'
                : isRecording
                ? 'bg-gray-700 hover:bg-gray-800 shadow-gray-700/30'
                : 'bg-gray-800 hover:bg-gray-900 shadow-gray-800/30 hover:scale-105'
            }`}
            aria-label={
              isPlayingAudio || isPlayingGreeting 
                ? 'Stop audio' 
                : isRecording 
                ? 'Stop recording' 
                : 'Start recording'
            }
          >
            {/* Glow Effect */}
            <div className={`absolute inset-0 rounded-full transition-all duration-300 ${
              isRecording || isPlayingAudio || isPlayingGreeting
                ? 'bg-gray-700/20 animate-ping'
                : 'bg-gray-800/20'
            }`}></div>
            
            {/* Button Content */}
            <div className="relative z-10 w-full h-full flex items-center justify-center">
              {isPlayingAudio || isPlayingGreeting ? (
                <Square className="w-6 h-6 text-white fill-current" />
              ) : isRecording ? (
                <div className="w-6 h-6 bg-white rounded-sm"></div>
              ) : (
                <Mic className="w-8 h-8 text-white" />
              )}
            </div>
          </button>

          {/* Pulse Ring for Active States */}
          {(isRecording || isPlayingAudio || isPlayingGreeting) && (
            <div className={`absolute inset-0 rounded-full animate-ping ${
              isRecording || isPlayingAudio || isPlayingGreeting
                ? 'bg-gray-700/30' 
                : 'bg-gray-700/30'
            }`}></div>
          )}
        </div>

        {/* Bottom Spacing */}
        <div className="h-8"></div>
      </div>

      {/* Chat History Modal */}
      <ChatHistory
        isOpen={showChatHistory}
        onClose={() => setShowChatHistory(false)}
        sessions={chatSessions}
        onLoadSession={handleLoadSession}
        onDeleteSession={handleDeleteSession}
        onNewConversation={handleNewConversation}
      />
    </div>
  );
}

export default App;<|MERGE_RESOLUTION|>--- conflicted
+++ resolved
@@ -611,11 +611,9 @@
                   <div className="w-2 h-2 bg-gray-700 rounded-full animate-pulse"></div>
                   <p className="text-gray-700 font-medium">Welcome to your Bible companion...</p>
                 </div>
-<<<<<<< HEAD
+
                 <p className="text-gray-500 text-xs">Tap anywhere on the screen to stop</p>
-=======
-                <p className="text-gray-500 text-xs">Tap the center or button to stop</p>
->>>>>>> 5080246b
+
               </div>
             ) : isRecording ? (
               <div className="space-y-2">
@@ -645,11 +643,9 @@
                   <div className="w-2 h-2 bg-gray-700 rounded-full animate-pulse"></div>
                   <span className="text-gray-700 font-medium">🔊 Speaking God's word...</span>
                 </div>
-<<<<<<< HEAD
+
                 <p className="text-gray-500 text-xs">Tap anywhere on the screen to stop</p>
-=======
-                <p className="text-gray-500 text-xs">Tap the center or button to stop and speak</p>
->>>>>>> 5080246b
+
               </div>
             ) : (
               <div className="text-center">
